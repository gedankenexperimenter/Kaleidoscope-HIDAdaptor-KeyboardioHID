--- conflicted
+++ resolved
@@ -67,29 +67,6 @@
   Keyboard.press(mappedKey.keyCode);
 }
 
-<<<<<<< HEAD
-__attribute__((weak))
-=======
-void _pressModifierKey(Key mappedKey) {
-  pressRawKey(mappedKey);
-
-  /* On at least ChromeOS 51-60, first sending a "press shift" key event in the same report
-   * as the key report for some shifted keys causes the shift event to be missed.
-   *
-   * Specifically, Shift + [ in the same key report do not genereate a {
-   *
-   * This workaround causes an extra key report to be sent to toggle on the modifier key
-   * before sending the key event we're trying to modify as part of a key report
-   *
-   * I (Jesse) don't believe we need a similar workaround for toggling the modifer _off_
-   */
-
-  if (!wasModifierKeyActive(mappedKey)) {
-    sendKeyboardReport();
-  }
-}
-
->>>>>>> f9f51e92
 void pressKey(Key mappedKey) {
   if (mappedKey.flags & SHIFT_HELD) {
     pressRawKey(Key_LeftShift);
